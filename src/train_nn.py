from .score import *
import os
import numpy as np
import xarray as xr
import tensorflow as tf
import tensorflow.keras as keras
from tensorflow.keras.layers import Input, Dropout, Conv2D, Lambda, LeakyReLU
import tensorflow.keras.backend as K
from configargparse import ArgParser

def limit_mem():
    """Limit TF GPU mem usage"""
    config = tf.compat.v1.ConfigProto()
    config.gpu_options.allow_growth = True
    tf.compat.v1.Session(config=config)


class DataGenerator(keras.utils.Sequence):
    def __init__(self, ds, var_dict, lead_time, batch_size=32, shuffle=True, load=True, mean=None, std=None):
        """
        Data generator for WeatherBench data.
        Template from https://stanford.edu/~shervine/blog/keras-how-to-generate-data-on-the-fly
        Args:
            ds: Dataset containing all variables
            var_dict: Dictionary of the form {'var': level}. Use None for level if data is of single level
            lead_time: Lead time in hours
            batch_size: Batch size
            shuffle: bool. If True, data is shuffled.
            load: bool. If True, datadet is loaded into RAM.
            mean: If None, compute mean from data.
            std: If None, compute standard deviation from data.
        """

        self.ds = ds
        self.var_dict = var_dict
        self.batch_size = batch_size
        self.shuffle = shuffle
        self.lead_time = lead_time

        data = []
        generic_level = xr.DataArray([1], coords={'level': [1]}, dims=['level'])
        for var, levels in var_dict.items():
            try:
                data.append(ds[var].sel(level=levels))
            except ValueError:
                data.append(ds[var].expand_dims({'level': generic_level}, 1))

        self.data = xr.concat(data, 'level').transpose('time', 'lat', 'lon', 'level')
        self.mean = self.data.mean(('time', 'lat', 'lon')).compute() if mean is None else mean
        self.std = self.data.std('time').mean(('lat', 'lon')).compute() if std is None else std
        # Normalize
        self.data = (self.data - self.mean) / self.std
        self.n_samples = self.data.isel(time=slice(0, -lead_time)).shape[0]
        self.init_time = self.data.isel(time=slice(None, -lead_time)).time
        self.valid_time = self.data.isel(time=slice(lead_time, None)).time

        self.on_epoch_end()

        # For some weird reason calling .load() earlier messes up the mean and std computations
        if load: print('Loading data into RAM'); self.data.load()

    def __len__(self):
        'Denotes the number of batches per epoch'
        return int(np.ceil(self.n_samples / self.batch_size))

    def __getitem__(self, i):
        'Generate one batch of data'
        idxs = self.idxs[i * self.batch_size:(i + 1) * self.batch_size]
        X = self.data.isel(time=idxs).values
        y = self.data.isel(time=idxs + self.lead_time).values
        return X, y

    def on_epoch_end(self):
        'Updates indexes after each epoch'
        self.idxs = np.arange(self.n_samples)
        if self.shuffle == True:
            np.random.shuffle(self.idxs)

<<<<<<< HEAD
# Old implementation for tensorflow=1.x
# class PeriodicConv2D(tf.keras.layers.Conv2D):
#     """Convolution with periodic padding in second spatial dimension (lon)"""
#     def __init__(self, filters, kernel_size, **kwargs):
#         assert type(kernel_size) is int, 'Periodic convolutions only works for square kernels.'
#         self.pad_width = (kernel_size - 1) // 2
#         super().__init__(filters, kernel_size, **kwargs)
#         assert self.padding == 'valid', 'Periodic convolution only works for valid padding.'
#         assert sum(self.strides) == 2, 'Periodic padding only works for stride (1, 1)'
#
#     def _pad(self, inputs):
#         # Input: [samples, lat, lon, filters]
#         # Periodic padding in lon direction
#         inputs_padded = tf.concat(
#             [inputs[:, :, -self.pad_width:, :], inputs, inputs[:, :, :self.pad_width, :]], axis=2)
#         # Zero padding in the lat direction
#         inputs_padded = tf.pad(inputs_padded, [[0, 0], [self.pad_width, self.pad_width], [0, 0], [0, 0]])
#         return inputs_padded
#
#     def __call__(self, inputs, *args, **kwargs):
#         # Unfortunate workaround necessary for TF < 1.13
#         inputs_padded = Lambda(self._pad)(inputs)
#         return super().__call__(inputs_padded, *args, **kwargs)
=======
>>>>>>> 1be892e7

class PeriodicPadding2D(tf.keras.layers.Layer):
    def __init__(self, pad_width, **kwargs):
        super().__init__(**kwargs)
        self.pad_width = pad_width

    def call(self, inputs, **kwargs):
        if self.pad_width == 0:
            return inputs
        inputs_padded = tf.concat(
            [inputs[:, :, -self.pad_width:, :], inputs, inputs[:, :, :self.pad_width, :]], axis=2)
        # Zero padding in the lat direction
        inputs_padded = tf.pad(inputs_padded, [[0, 0], [self.pad_width, self.pad_width], [0, 0], [0, 0]])
        return inputs_padded

    def get_config(self):
        config = super().get_config()
        config.update({'pad_width': self.pad_width})
        return config


class PeriodicConv2D(tf.keras.layers.Layer):
    def __init__(self, filters,
                 kernel_size,
                 conv_kwargs={},
<<<<<<< HEAD
                 **kwargs):
        """
        Note that this will not work for tensorflow<1.13 and will throw an error for >=1.14<2.x. 
        The error does not seem to matter though. The results still look fine.    
        """
=======
                 **kwargs, ):
>>>>>>> 1be892e7
        super().__init__(**kwargs)
        self.filters = filters
        self.kernel_size = kernel_size
        self.conv_kwargs = conv_kwargs
        if type(kernel_size) is not int:
            assert kernel_size[0] == kernel_size[1], 'PeriodicConv2D only works for square kernels'
            kernel_size = kernel_size[0]
        pad_width = (kernel_size - 1) // 2
        self.padding = PeriodicPadding2D(pad_width)
        self.conv = Conv2D(
            filters, kernel_size, padding='valid', **conv_kwargs
        )

    def call(self, inputs):
        return self.conv(self.padding(inputs))

    def get_config(self):
        config = super().get_config()
        config.update({'filters': self.filters, 'kernel_size': self.kernel_size, 'conv_kwargs': self.conv_kwargs})
        return config

<<<<<<< HEAD
def build_cnn(filters, kernels, input_shape, activation='elu', dr=0):
    """Fully convolutional network"""
    x = input = Input(shape=input_shape)
    for f, k in zip(filters[:-1], kernels[:-1]):
        x = PeriodicConv2D(f, k, conv_kwargs={'activation': activation})(x)
=======

def build_cnn(filters, kernels, input_shape, dr=0):
    """Fully convolutional network"""
    x = input = Input(shape=input_shape)
    for f, k in zip(filters[:-1], kernels[:-1]):
        x = PeriodicConv2D(f, k)(x)
        x = keras.activations.elu(x)
>>>>>>> 1be892e7
        if dr > 0: x = Dropout(dr)(x)
    output = PeriodicConv2D(filters[-1], kernels[-1])(x)
    return keras.models.Model(input, output)


def create_predictions(model, dg):
    """Create non-iterative predictions"""
    preds = model.predict_generator(dg)
    # Unnormalize
    preds = preds * dg.std.values + dg.mean.values
    das = []
    lev_idx = 0
    for var, levels in dg.var_dict.items():
        if levels is None:
            das.append(xr.DataArray(
                preds[:, :, :, lev_idx],
                dims=['time', 'lat', 'lon'],
                coords={'time': dg.valid_time, 'lat': dg.ds.lat, 'lon': dg.ds.lon},
                name=var
            ))
            lev_idx += 1
        else:
            nlevs = len(levels)
            das.append(xr.DataArray(
                preds[:, :, :, lev_idx:lev_idx+nlevs],
                dims=['time', 'lat', 'lon', 'level'],
                coords={'time': dg.valid_time, 'lat': dg.ds.lat, 'lon': dg.ds.lon, 'level': levels},
                name=var
            ))
            lev_idx += nlevs
    return xr.merge(das)


def create_iterative_predictions(model, dg, max_lead_time=5 * 24):
    """Create iterative predictions"""
    state = dg.data[:dg.n_samples]
    preds = []
    for _ in range(max_lead_time // dg.lead_time):
        state = model.predict(state)
        p = state * dg.std.values + dg.mean.values
        preds.append(p)
    preds = np.array(preds)

    lead_time = np.arange(dg.lead_time, max_lead_time + dg.lead_time, dg.lead_time)
    das = [];
    lev_idx = 0
    for var, levels in dg.var_dict.items():
        if levels is None:
            das.append(xr.DataArray(
                preds[:, :, :, :, lev_idx],
                dims=['lead_time', 'time', 'lat', 'lon'],
                coords={'lead_time': lead_time, 'time': dg.init_time, 'lat': dg.ds.lat, 'lon': dg.ds.lon},
                name=var
            ))
            lev_idx += 1
        else:
            nlevs = len(levels)
            das.append(xr.DataArray(
                preds[:, :, :, :, lev_idx:lev_idx + nlevs],
                dims=['lead_time', 'time', 'lat', 'lon', 'level'],
                coords={'lead_time': lead_time, 'time': dg.init_time, 'lat': dg.ds.lat, 'lon': dg.ds.lon,
                        'level': levels},
                name=var
            ))
            lev_idx += nlevs
    return xr.merge(das)


def main(datadir, vars, filters, kernels, lr, activation, dr, batch_size, patience, model_save_fn, pred_save_fn,
         train_years, valid_years, test_years, lead_time, gpu, iterative):
    os.environ["CUDA_VISIBLE_DEVICES"]=str(gpu)
    # Limit TF memory usage
    limit_mem()

    # Open dataset and create data generators
    # TODO: Flexible input data
    z = xr.open_mfdataset(f'{datadir}/geopotential_500/*.nc', combine='by_coords')
    t = xr.open_mfdataset(f'{datadir}/temperature_850/*.nc', combine='by_coords')
    ds = xr.merge([z, t], compat='override')  # Override level. discarded later anyway.

    # TODO: Flexible valid split
    ds_train = ds.sel(time=slice(*train_years))
    ds_valid = ds.sel(time=slice(*valid_years))
    ds_test = ds.sel(time=slice(*test_years))

    dic = {var: None for var in vars}
    dg_train = DataGenerator(ds_train, dic, lead_time, batch_size=batch_size)
    dg_valid = DataGenerator(ds_valid, dic, lead_time, batch_size=batch_size, mean=dg_train.mean,
                             std=dg_train.std, shuffle=False)
    dg_test =  DataGenerator(ds_test, dic, lead_time, batch_size=batch_size, mean=dg_train.mean,
                             std=dg_train.std, shuffle=False)
    print(f'Mean = {dg_train.mean}; Std = {dg_train.std}')

    # Build model
    # TODO: Flexible input shapes and optimizer
    model = build_cnn(filters, kernels, input_shape=(32, 64, len(vars)), dr=dr)
    model.compile(keras.optimizers.Adam(lr), 'mse')
    print(model.summary())

    # Train model
    # TODO: Learning rate schedule
    model.fit(dg_train, epochs=100, validation_data=dg_valid,
                      callbacks=[tf.keras.callbacks.EarlyStopping(
                          monitor='val_loss',
                          min_delta=0,
                          patience=patience,
                          verbose=1,
                          mode='auto'
                      )]
                      )
    print(f'Saving model weights: {model_save_fn}')
    model.save_weights(model_save_fn)

    # Create predictions
    pred = create_iterative_predictions(model, dg_test) if iterative else create_predictions(model, dg_test)
    print(f'Saving predictions: {pred_save_fn}')
    pred.to_netcdf(pred_save_fn)

    # Print score in real units
    # TODO: Make flexible for other states
    z500_valid = load_test_data(f'{datadir}geopotential_500', 'z')
    t850_valid = load_test_data(f'{datadir}temperature_850', 't')
    valid = xr.merge([z500_valid, t850_valid], compat='override')
    print(evaluate_iterative_forecast(pred, valid).load() if iterative else compute_weighted_rmse(pred, valid).load())

if __name__ == '__main__':
    p = ArgParser()
    p.add_argument('-c', '--my-config', is_config_file=True, help='config file path')
    p.add_argument('--datadir', type=str, required=True, help='Path to data')
    p.add_argument('--model_save_fn', type=str, required=True, help='Path to save model')
    p.add_argument('--pred_save_fn', type=str, required=True, help='Path to save predictions')
    p.add_argument('--vars', type=str, nargs='+', required=True, help='Variables')
    p.add_argument('--filters', type=int, nargs='+', required=True, help='Filters for each layer')
    p.add_argument('--kernels', type=int, nargs='+', required=True, help='Kernel size for each layer')
    p.add_argument('--lead_time', type=int, required=True, help='Forecast lead time')
    p.add_argument('--iterative', type=bool, default=False, help='Is iterative forecast')
    p.add_argument('--iterative_max_lead_time', type=int, default=5*24, help='Max lead time for iterative forecasts')
    p.add_argument('--lr', type=float, default=1e-4, help='Learning rate')
    p.add_argument('--activation', type=str, default='elu', help='Activation function')
    p.add_argument('--dr', type=float, default=0, help='Dropout rate')
    p.add_argument('--batch_size', type=int, default=128, help='batch_size')
    p.add_argument('--patience', type=int, default=3, help='Early stopping patience')
    p.add_argument('--train_years', type=str, nargs='+', default=('1979', '2015'), help='Start/stop years for training')
    p.add_argument('--valid_years', type=str, nargs='+', default=('2016', '2016'), help='Start/stop years for validation')
    p.add_argument('--test_years', type=str, nargs='+', default=('2017', '2018'), help='Start/stop years for testing')
    p.add_argument('--gpu', type=int, default=0, help='Which GPU')
    args = p.parse_args()

    main(
        datadir=args.datadir,
        vars=args.vars,
        filters=args.filters,
        kernels=args.kernels,
        lr=args.lr,
        activation=args.activation,
        dr=args.dr,
        batch_size=args.batch_size,
        patience=args.patience,
        model_save_fn=args.model_save_fn,
        pred_save_fn=args.pred_save_fn,
        train_years=args.train_years,
        valid_years=args.valid_years,
        test_years=args.test_years,
        lead_time=args.lead_time,
        gpu=args.gpu,
        iterative=args.iterative
    )<|MERGE_RESOLUTION|>--- conflicted
+++ resolved
@@ -76,32 +76,6 @@
         if self.shuffle == True:
             np.random.shuffle(self.idxs)
 
-<<<<<<< HEAD
-# Old implementation for tensorflow=1.x
-# class PeriodicConv2D(tf.keras.layers.Conv2D):
-#     """Convolution with periodic padding in second spatial dimension (lon)"""
-#     def __init__(self, filters, kernel_size, **kwargs):
-#         assert type(kernel_size) is int, 'Periodic convolutions only works for square kernels.'
-#         self.pad_width = (kernel_size - 1) // 2
-#         super().__init__(filters, kernel_size, **kwargs)
-#         assert self.padding == 'valid', 'Periodic convolution only works for valid padding.'
-#         assert sum(self.strides) == 2, 'Periodic padding only works for stride (1, 1)'
-#
-#     def _pad(self, inputs):
-#         # Input: [samples, lat, lon, filters]
-#         # Periodic padding in lon direction
-#         inputs_padded = tf.concat(
-#             [inputs[:, :, -self.pad_width:, :], inputs, inputs[:, :, :self.pad_width, :]], axis=2)
-#         # Zero padding in the lat direction
-#         inputs_padded = tf.pad(inputs_padded, [[0, 0], [self.pad_width, self.pad_width], [0, 0], [0, 0]])
-#         return inputs_padded
-#
-#     def __call__(self, inputs, *args, **kwargs):
-#         # Unfortunate workaround necessary for TF < 1.13
-#         inputs_padded = Lambda(self._pad)(inputs)
-#         return super().__call__(inputs_padded, *args, **kwargs)
-=======
->>>>>>> 1be892e7
 
 class PeriodicPadding2D(tf.keras.layers.Layer):
     def __init__(self, pad_width, **kwargs):
@@ -127,15 +101,7 @@
     def __init__(self, filters,
                  kernel_size,
                  conv_kwargs={},
-<<<<<<< HEAD
-                 **kwargs):
-        """
-        Note that this will not work for tensorflow<1.13 and will throw an error for >=1.14<2.x. 
-        The error does not seem to matter though. The results still look fine.    
-        """
-=======
                  **kwargs, ):
->>>>>>> 1be892e7
         super().__init__(**kwargs)
         self.filters = filters
         self.kernel_size = kernel_size
@@ -157,13 +123,6 @@
         config.update({'filters': self.filters, 'kernel_size': self.kernel_size, 'conv_kwargs': self.conv_kwargs})
         return config
 
-<<<<<<< HEAD
-def build_cnn(filters, kernels, input_shape, activation='elu', dr=0):
-    """Fully convolutional network"""
-    x = input = Input(shape=input_shape)
-    for f, k in zip(filters[:-1], kernels[:-1]):
-        x = PeriodicConv2D(f, k, conv_kwargs={'activation': activation})(x)
-=======
 
 def build_cnn(filters, kernels, input_shape, dr=0):
     """Fully convolutional network"""
@@ -171,7 +130,6 @@
     for f, k in zip(filters[:-1], kernels[:-1]):
         x = PeriodicConv2D(f, k)(x)
         x = keras.activations.elu(x)
->>>>>>> 1be892e7
         if dr > 0: x = Dropout(dr)(x)
     output = PeriodicConv2D(filters[-1], kernels[-1])(x)
     return keras.models.Model(input, output)
@@ -239,6 +197,24 @@
             lev_idx += nlevs
     return xr.merge(das)
 
+def create_cnn(filters, kernels, dropout=0., activation='elu', periodic=True):
+    assert len(filters) == len(kernels), 'Requires same number of filters and kernel_sizes.'
+    input = Input(shape=(None, None, 1,))
+    x = input
+    for f, k in zip(filters[:-1], kernels[:-1]):
+        if periodic:
+            x = PeriodicConv2D(f, k, padding='valid', activation=activation)(x)
+        else:
+            x = Conv2D(f, k, padding='same', activation=activation)(x)
+        if dropout > 0:
+            x = Dropout(dropout)(x)
+    if periodic:
+        output = PeriodicConv2D(filters[-1], kernels[-1], padding='valid')(x)
+    else:
+        output = Conv2D(filters[-1], kernels[-1], padding='same')(x)
+    model = keras.models.Model(inputs=input, outputs=output)
+    return model
+
 
 def main(datadir, vars, filters, kernels, lr, activation, dr, batch_size, patience, model_save_fn, pred_save_fn,
          train_years, valid_years, test_years, lead_time, gpu, iterative):
